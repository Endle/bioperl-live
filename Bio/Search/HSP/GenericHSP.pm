--- conflicted
+++ resolved
@@ -1419,11 +1419,7 @@
         $queryfactor = 1;
         $querymap = 3;
     }
-<<<<<<< HEAD
-    elsif ($algo =~ /^T(BLAST|FAST|SW)(X|Y|XY)/oi || $algo =~ /^(BLAST|FAST|SW)N/oi || $algo =~ /^WABA|AXT|BLAT|BLASTZ|PSL|MEGABLAST|EXONERATE|SW|SSEARCH|SMITH\-WATERMAN|SIM4$/){
-=======
     elsif ($algo =~ /^T(BLAST|FAST|SW)(X|Y|XY)/oi || $algo =~ /^(BLAST|FAST|SW)N/oi || $algo =~ /^WABA|AXT|BLAT|BLASTZ|PSL|MEGABLAST|EXONERATE|SW|SSEARCH|SMITH\-WATERMANSIM4$/){
->>>>>>> 0f37a9d4
         if ($2) {
             $hitmap = $querymap = 3;
         }
