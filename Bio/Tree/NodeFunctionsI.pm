#
# BioPerl module for Bio::Tree::TreeFunctionsI
#
# Please direct questions and support issues to <bioperl-l@bioperl.org> 
#
# Cared for by Jason Stajich <jason-at-bioperl-dot-org> and Greg Jordan <gjuggler-at-gmail-dot-com>
#
# Copyright Jason Stajich
#
# You may distribute this module under the same terms as perl itself

# POD documentation - main docs before the code

=head1 NAME

Bio::Tree::NodeFunctionsI - Decorated Interface implementing basic Node methods

=head1 SYNOPSIS

  # Load a Bio::Tree from a Newick-formatted string.
  use Bio::TreeIO;
  my $in = Bio::TreeIO->new(-string => '(a,(b,c));');
  my $tree = $in->next_tree;

  # Get the root node of the tree as a Bio::Tree::Node object
  my $root_node = $tree->root;
  # Human-readable ASCII representation of the whole tree.
  print $root_node->ascii;

  my $node_b = $root_node->find('b');
  $tree->reroot_above($node_b);
  print $tree->find('a')->depth_to_root . "\n";

  # String / file output.
  print $tree->newick."\n";
  $tree->to_file("my_tree.nh");
  
=head1 DESCRIPTION

This interface provides a set of methods providing tree manipulation
and querying functionality, building up only from the five methods
defined by the Bio::Tree::NodeI interface. Any class which implements
the NodeI interface can gain access to the NodeFunctionsI methods by
simply inheriting from NodeFunctionsI as well as NodeI, e.g. 'use base
qw(Bio::Tree::NodeI Bio::Tree::NodeFunctionsI)'



=head1 FEEDBACK

=head2 Mailing Lists

User feedback is an integral part of the evolution of this and other
Bioperl modules. Send your comments and suggestions preferably to
the Bioperl mailing list.  Your participation is much appreciated.

  bioperl-l@bioperl.org                  - General discussion
  http://bioperl.org/wiki/Mailing_lists  - About the mailing lists

=head2 Support 

Please direct usage questions or support issues to the mailing list:

I<bioperl-l@bioperl.org>

rather than to the module maintainer directly. Many experienced and 
reponsive experts will be able look at the problem and quickly 
address it. Please include a thorough description of the problem 
with code and data examples if at all possible.

=head2 Reporting Bugs

Report bugs to the Bioperl bug tracking system to help us keep track
of the bugs and their resolution. Bug reports can be submitted via the
web:

  http://bugzilla.open-bio.org/

=head1 AUTHOR - Jason Stajich, Aaron Mackey, Justin Reese, Greg Jordan

Email jason-at-bioperl-dot-org
Email amackey-at-virginia.edu
Email jtr4v-at-virginia.edu
Email gjuggler-at-gmail-dot-com

=head1 CONTRIBUTORS

Sendu Bala, bix@sendu.me.uk

Rerooting code was worked on by

  Daniel Barker d.barker-at-reading.ac.uk
  Ramiro Barrantes Ramiro.Barrantes-at-uvm.edu

=head1 APPENDIX

The rest of the documentation details each of the object methods.
Internal methods are usually preceded with a _

=cut

# Let the code begin...

package Bio::Tree::NodeFunctionsI;
use strict;


<<<<<<< HEAD
=head2 as_text

 Title   : as_text
 Usage   : my $tree_as_string = $tree->as_text($format)
 Function: Returns the tree as a string representation in the 
           desired format (currently 'newick', 'nhx', or 
           'tabtree')
 Returns : String, the tree as expressed in the desired format
 Args    : String, format type as specified by Bio::TreeIO
 Note    : This method loads the Bio::TreeIO::$format module
           on the fly, and commandeers the _write_tree_Helper
           routine therein to create the tree string. 

=cut

sub as_text {
    my $self = shift;
    my $format = shift;
    my $params_input = shift || {};

    $format = 'nhx' unless (defined $format);

    my $iomod = "Bio::TreeIO::$format";
    $self->_load_module($iomod);

    my $string = '';
    open(my $fh,">",\$string) or die ("Couldn't open $string as file: $!\n");
    my $test = $iomod->new(-format=>$format,-fh=>$fh);

    $test->set_params($params_input);
    $test->write_tree($self);
    close($fh);
    return $string;
}

sub to_newick {
  my $self = shift;

  return $self->as_text('nhx');
=======
=head2 translate_ids

 Title   : translate_ids
 Usage   : $node->translate_ids({a => 'Aardvark', b => 'Baobab'});
 Function: Translates the IDs of all nodes beneath the given node based
           on the key-value names of an input hash reference.
 Returns : Nothing (IDs are translated in place)
 Args    : Hashmap, containing key-value pairs where the key is the old
           ID of a node and the value is the desired new ID

=cut
sub translate_ids {
    my $self = shift;
    my $id_map = shift;

    foreach my $node ($self->nodes) {
	my $new_id = $id_map->{$node->id};
	if (defined $new_id) {
	    $node->id($new_id);
	}
    }
}


sub remove_internal_node_labels {
    my $self = shift;

    foreach my $node ($self->nodes) {
	if (!$node->is_leaf) {
	    $node->id('');
	}
    }
    if (!$self->is_leaf) {
	$self->id('');
    }
>>>>>>> 96dd62c5
}

=head2 is_leaf

 Title   : is_leaf
 Usage   : do_something_only_to_leaves() if ($node->is_leaf);
 Function: Return true if this node is a leaf node. This
           implementation counts the number of nodes in the
           node->children() array to determine leaf status.
 Returns : 1 if this node is a leaf, 0 if not
 Args    : None

=cut

sub is_leaf{
    return scalar(shift->children) == 0;
}
sub is_Leaf { shift->is_leaf(@_) }

=head2 depth_to_root

 Title   : depth_to_root
 Usage   : my $depth = $node->depth_to_root();
 Function: Return the number of nodes between this node and the root,
           including this node (i.e. $tree->root->depth_to_root() is 1)
 Returns : Integer
 Args    : None

=cut

sub depth_to_root {
   my ($self) = @_;
   
   my $depth = 1;
   my $node = $self;
   while( defined $node->ancestor ) { 
       $depth += 1;
       $node = $node->ancestor;
   }
   return $depth;
}

=head2 height_to_root

 Title   : height_to_root
 Usage   : my $height = $node->height_to_root();
 Function: Return the total branch length between this node and the
           root node, not including the branch length (if any) above
           the root node
 Returns : Float
 Args    : None

=cut

sub height_to_root {
    my ($self) = @_;

   my $height = 0;
   my $node = $self;
   while( defined $node->ancestor ) { 
       $height += $node->branch_length;
       $node = $node->ancestor;
   }
   return $height;
}
sub distance_to_root { shift->height_to_root(@_) }

=head2 max_distance_to_leaf

 Title   : max_distance_to_leaf
 Usage   : my $max_dist = $node->max_distance_to_leaf();
 Function: Return the maximum total branch length between this node
           and any leaf in the subtree beneath this node
 Returns : Float
 Args    : None

=cut

sub max_distance_to_leaf{
    my ($self) = @_;

    return 0 if( $self->is_leaf );
    
    my $max = 0;
    foreach my $subnode ( $self->children ) { 
	# Collect a 'safe' version of the branch length which returns a 'default' 
	# 1 if the branch length is not defined.
	my $s = $subnode->max_distance_to_leaf + $subnode->branch_length_or_one;
	if( $s > $max ) { $max = $s; }
    }
    return $max;
}
sub max_height_to_leaf { shift->max_distance_to_leaf(@_) }
sub height { shift->max_distance_to_leaf(@_) }

=head2 max_depth_to_leaf

 Title   : max_depth_to_leaf
 Usage   : my $max_depth = $node->max_depth_to_leaf;
 Function: Return the maximum number of nodes between this node and
           any leaf in the subtree beneath this node (including the
           leaf, e.g., $leaf_node->max_depth_to_leaf == 1)
 Returns : Integer
 Args    : None

=cut

sub max_depth_to_leaf{
    my ($self) = @_;

    return 1 if( $self->is_leaf );
    
    my $max = 0;
    foreach my $subnode ( $self->children ) { 
	my $s = $subnode->max_depth_to_leaf;
	if( $s > $max ) { $max = $s; }
    }
    return $max;
}
sub depth { shift->max_depth_to_leaf(@_) }

=head2 total_branch_length

 Title   : total_branch_length
 Usage   : my $total_length = $node->total_branch_length;
 Function: Return the total summed branch length of the subtree
           beneath the current node, NOT including the length of the
           branch directly above the current node.
 Returns : Float
 Args    : None

=cut

sub total_branch_length {
    my $self = shift;
    my $sum = 0;
    for ( $self->nodes ) {
    $sum += $_->branch_length || 0;
    }
    return $sum;
}
sub subtree_length { shift->total_branch_length(@_) }
sub subtree_size { shift->total_branch_length(@_) }

=head2 distance

 Title   : distance
 Usage   : my $dist = $node_a->distance($node_b);
 Function: Return the branch length distance between this node and another node in the tree.
 Returns : Float, the distance between the two nodes
 Args    : Bio::Tree::NodeI, the other node

=cut

sub distance {
    my $self = shift;
    my $other_node = shift;

    my $lca = $self->lca($other_node);

    my $lca_distance = $lca->distance_to_root;
    my $my_distance = $self->distance_to_root;
    my $other_distance = $other_node->distance_to_root;

    return ($my_distance - $lca_distance) + ($other_distance - $lca_distance);
}

=head2 lca

 Title   : lca
 Usage   : my $lca = $node->lca($other_node);
 Function: Return the lowest common ancestor (aka most recent common
           ancestor) between this node and another node in the tree.
 Returns : Bio::Tree::NodeI, the lowest common ancestor
 Args    : Bio::Tree::NodeI, the other node

=cut

sub lca {
    my $self = shift;
    my @other_nodes = @_;

    my $other_node = shift @other_nodes;
    foreach my $other_other (@other_nodes) {
      $other_node = $other_node->lca($other_other);
    }

    my @lineage = $self->lineage;
    my @other_lineage = $other_node->lineage;

    my $seen_ancestors;
    my $shared_ancestors;

    # Include $self and $other_node in the LCA calculation, as one
    # node might actually be an ancestor of the other

    foreach my $node ($self,$other_node,@lineage,@other_lineage) {
	if (!defined $seen_ancestors->{$node}) {
	    $seen_ancestors->{$node} = $node;
	} else {
	    # We've already seen this ancestor once, which means it's a shared ancestor.
	    # Calculate and store its depth to the root node.
	    $shared_ancestors->{$node} = $node;
	}
    }

    # Every node within shared_ancestor_depths is shared, now sort by
    # depth to find the deepest, aka lowest, common ancestor.
    my $max_depth = 0;
    my $max_node;

    foreach my $key (keys %$shared_ancestors) {
	my $node = $shared_ancestors->{$key};
	my $depth = $node->depth_to_root;
	if ($depth > $max_depth) {
	    $max_depth = $depth;
	    $max_node = $node;
	}
    }

    return $max_node;
}

=head2 leaves

 Title   : leaves
 Usage   : my @leaves = $node->leaves;
 Function: Return a list of all the leaf nodes contained in the
           subtree beneath the current node. Returns a list containing
           only the current node if called on a leaf node.
 Returns : Array of Bio::Tree::NodeI objects
 Args    : None

=cut

sub leaves {
    my $self = shift;

    my @all_nodes = $self->nodes();
    return grep {$_->is_leaf} @all_nodes;
}
sub get_all_leaves { shift->leaves(@_) }

=head2 nodes

 Title   : nodes
 Usage   : my @nodes = $node->nodes;
 Function: Return a list of all nodes contained in the subtree beneath
           the current node. Returns a list containing only the
           current node if called on a leaf node.
 Returns : Array of Bio::Tree::NodeI objects
 Args    : None

=cut

sub nodes {
   my ($self) = @_;

   my @nodes = ();
   foreach my $node ( $self->children() ) {
       push @nodes, ($node,$node->nodes());
   }
   return @nodes;
}
sub get_all_Descendents { shift->nodes(@_) }
sub get_Descendents { 
    my $self = shift;
    $self->deprecated(-message => 'get_Descendents() is ambiguous and deprecated... use nodes() instead');
    $self->nodes(@_);
}
sub get_all_nodes { shift->nodes(@_) }

=head2 _ordered_nodes

 Title   : _ordered_nodes
 Usage   : my @nodes = $node->_ordered_nodes('depth')
 Function: Helper method for nodes_breadth_first() and
           nodes_depth_first(). Returns a list of all nodes in the
           subtree beneath the current node, ordered by either
           breadth-first or depth-first traversal order.
 Returns : Array of Bio::Tree::NodeI objects
 Args    : 'depth' or 'breadth' to indicate desired traversal order (defaults to 'depth')

=cut

sub _ordered_nodes {
    my $self = shift;
    my $order = shift;
   
    $order ||= 'depth';

    if ($order =~ m/^b|(breadth)$/oi) {
       my @children = ($self);
       for (@children) {
        push @children, $_->children;
       }
       return @children;
   }

   if ($order =~ m/^d|(depth)$/oi) {
       # this is depth-first search I believe
       my @children = ($self,$self->nodes);
       return @children;
   }
}

=head2 nodes_breadth_first

 Title   : nodes_breadth_first
 Usage   : my @nodes = $node->nodes_breadth_first();
 Function: Return a list of all nodes in the subtree beneath the
           current node, in breadth-first traversal order.
 Returns : Array of Bio::Tree::NodeI objects
 Args    : None

=cut

sub nodes_breadth_first {
    my $self = shift;
    return $self->_ordered_nodes('b');
}

=head2 nodes_depth_first

 Title   : nodes_depth_first
 Usage   : my @nodes = $node->nodes_depth_first();
 Function: Return a list of all nodes in the subtree beneath the
           current node, in depth-first traversal order.
 Returns : Array of Bio::Tree::NodeI objects
 Args    : None

=cut

sub nodes_depth_first {
    my $self = shift;
    return $self->_ordered_nodes('d');
}

=head2 lineage

 Title   : lineage
 Usage   : my @lineage_from_root = $node->lineage();
 Function: Return a list of all nodes in the lineage between the
           current node and the root node, starting with the root node
           and NOT including the current node.
 Returns : Array of Bio::Tree::NodeI objects
 Args    : None

=cut

sub lineage {
    my $self = shift;

    my @lineage = ();
    my $node = $self->parent;
    while ($node) {
        unshift(@lineage, $node);
        $node = $node->parent;
    }
    return @lineage;
}

=head2 change_child_to_parent

 Title   : change_child_to_parent
 Usage   : $parent_node->change_child_to_parent($child_node);
 Function: Turns the indicated child of this node into the parent of
           this node, bubbling this edge direction-flipping up the
           tree all the way to the root node. This method implements
           the main transformation involved in the Bio::Tree::Tree
           reroot() method.
 Returns : Nothing
 Args    : Bio::Tree::NodeI, the child node which will become the new
           parent of this node

=cut

sub change_child_to_parent {
    my $self = shift;
    my $child_to_become_parent = shift;

    if ($child_to_become_parent->parent != $self) {
	$self->warn("Called 'change_child_to_parent' using a non-child node -- check your input! Doing nothing...");
	return;
    }

    if ($self->parent) {
	# Climb up the tree, flipping the direction of all nodes up to the root.
	$self->parent->change_child_to_parent($self);
    }

    # Store the branch length between us and our child.
    my $bl = $child_to_become_parent->branch_length;

    # Remove $child from me, add me to $child
    $self->remove_child($child_to_become_parent);
    $child_to_become_parent->add_child($self);
    # Set my branch length appropriately
    $self->branch_length($bl);
}

=head2 child_count

 Title   : child_count
 Usage   : my $num_direct_children = $node->child_count;
 Function: Return the number of children directly beneath the current node
 Returns : Integer, the number of direct children.
 Args    : None

=cut

sub child_count {
    my $self = shift;
    return scalar($self->children);
}

=head2 node_count

 Title   : node_count
 Usage   : my $number_of_nodes_beneath = $node->node_count;
 Function: Return the total number of nodes in the subtree beneath the
           current node, not including the curent node itself.
 Returns : Integer, the number of nodes in the subtree beneath the
           current node
 Args    : None

=cut

sub node_count {
   my ($self) = @_;
   return scalar($self->nodes);
}
sub descendent_count { shift->node_count(@_) }
sub number_nodes { shift->node_count(@_) }

=head2 leaf_count

 Title   : leaf_count
 Usage   : my $number_of_leaves_beneath = $node->leaf_count;
 Function: Return the total number of leaf nodes in the subtree
           beneath the current node, not including the curent node
           itself.
 Returns : Integer, the number of leaf nodes in the subtree beneath
           the current node
 Args    : None

=cut

sub leaf_count {
   my ($self) = @_;
   return scalar($self->leaves);
}

=head2 split_branch_with_node

 Title   : split_branch_with_node
 Usage   : $node->split_branch_with_node($new_node,0.5);
 Function: Split the branch above the current node at a certain
           position by splicing the passed node into the tree, Ex:
           given (A---->B) and calling
           B->split_branch_with_node(C, 0.5), we end up with
           (A-->C-->B).
 Returns : Nothing
 Args    : Bio::Tree::NodeI, the node to insert into the branch above the
           current node
           Float, the fractional distance along the branch above the
           current node at which to place the new node

=cut

sub split_branch_with_node {
    # Splits the branch above this node with the given node.
    my $self = shift;
    my $node_to_insert = shift;
    my $fraction_above_node = shift;

    $fraction_above_node = 0.5 unless (defined $fraction_above_node);

    if (!defined $self->parent) {
	$self->warn("Cannot split branch above the root node -- Not inserting node!");
	return undef;
    }

    my $parent = $self->parent;
    my $bl = $self->branch_length;

    $parent->add_child($node_to_insert);
    $parent->remove_child($self);
    $node_to_insert->add_child($self);

    $node_to_insert->branch_length($bl * (1-$fraction_above_node));
    $self->branch_length($bl * $fraction_above_node);
    
    return $node_to_insert;
}

=head2 remove_children

 Title   : remove_children
 Usage   : $node->remove_children;
 Function: Remove all of the children directly beneath this node from
           the tree
 Returns : Nothing
 Args    : None

=cut

sub remove_children{
   my ($self) = @_;

   foreach my $node ($self->children) {
       $self->remove_child($node);
   }   
}
sub remove_Descendents { shift->remove_children(@_) }

=head2 remove

 Title   : remove
 Usage   : $node->remove();
 Function: Removes this node and its contained subtree from the tree
           by calling remove_child on this node's parent
 Returns : Nothing
 Args    : None

=cut

sub remove {
    my $self = shift;
    if ($self->parent) {
	$self->parent->remove_child($self);
    }
}
sub remove_from_parent { shift->remove(@_) }

=head2 splice

 Title   : splice
 Usage   : $node->splice();
 Function: Splices the current node out of the tree by removing this
           node and re-attaching its former children to its former
           parent, preserving the lineage branch length for each node.
 Returns : Nothing
 Args    : None

=cut

sub splice {
    my $self = shift;

    if ($self->parent) {
	my $parent = $self->parent;
	my $bl = $self->branch_length;
	foreach my $child ($self->children) {
	    # Remove the child from me, add it to my parent.
	    $self->remove_child($child);
	    $parent->add_child($child);

	    # Add my branch length to my child -- hence this method is called "splice"
	    my $child_bl = $child->branch_length;
	    if (defined $bl && defined $child_bl) {
		$child->branch_length($child_bl + $bl);
	    } elsif (defined $child_bl) {
		$child->branch_length($child_bl);
	    } elsif (defined $bl) {
		$child->branch_length($bl);
	    }
	}
	$parent->remove_child($self);
    }
}

=head2 force_binary

 Title   : force_binary
 Usage   : $node->force_binary; print $node->ascii;
 Function: Break all multifurcations in the subtree below this node by
           separating out each multifurcation into a series of
           bifurcations
 Returns : Nothing
 Args    : None

=cut

sub force_binary {
    my $self = shift;

    foreach my $child ($self->children) {
	# Recurse through tree.
	$child->force_binary;
    }

    my @children = $self->children;
    while (scalar(@children) > 2) {
	my $first_child = shift @children;
	
	# Make a new node to hold a binary split.
	my $new_node = new $self;
	$first_child->parent->add_child($new_node);
	foreach my $cur_child (@children) {
	    # Remove the "extra" children from the direct parent
	    $cur_child->remove;
	    # and add them to $new_node
	    $new_node->add_child($cur_child);
	}
    }
}

=head2 is_binary

 Title   : is_binary
 Usage   : print "Node is ok!\n" if ($node->is_binary);
 Function: Return true if the current node is binary (without
           considering sub-trees). Call is_subtree_binary() to test
           for a completely binary subtree.
 Returns : True or false
 Args    : None

=cut

sub is_binary {
    my $self = shift;
    return ($self->is_leaf || scalar($self->children) == 2);
}

=head2 is_subtree_binary

 Title   : is_subtree_binary
 Usage   : print "Subtree OK!\n" if ($node->is_subtree_binary);
 Function: Return true if the entire subtree beneath the current node
           is binary.
 Returns : True or false
 Args    : None

=cut

sub is_subtree_binary {
    my $self = shift;

    foreach my $node ($self->nodes) {
	return 0 unless ($node->is_binary);
    }
    return 1;
}

=head2 contract_linear_paths

 Title   : contract_linear_paths
 Usage   : $node->contract_linear_paths
 Function: Splice out linear nodes (nodes with exactly 1 parent and 1
           child) from the tree. The root node is never considered
           linear, so it won't be affected by this method.
 Returns : Nothing
 Args    : None

=cut

sub contract_linear_paths {
    my $self = shift;

    foreach my $child ($self->children) {
	$child->contract_linear_paths;
    }
    
    if ($self->parent && $self->child_count == 1) {
	$self->splice;
    }
}
sub remove_elbow_nodes { shift->contract_linear_paths(@_) }

=head2 branch_length_or_one

 Title   : branch_length_or_one
 Usage   : my $bl = $node->branch_length_or_one;
 Function: Return the node's branch length if defined, or 1 if
           undefined. Useful for situations where trees without
           explicit branch lengths should be assumed to have all
           1-length branches.
 Returns : Nothing
 Args    : None

=cut


sub branch_length_or_one {
    my $self = shift;
    
    my $bl = $self->branch_length;
    return 1 unless (defined $bl);
    return $bl;
}

=head2 ascii
 Title   : ascii
 Usage   : print STDERR $tree->ascii."\n";
 Function: Return a representation of this tree as ASCII text. Shamelessly
           copied / ported from PyCogent code. http://pycogent.sourceforge.net/
 Returns : A multi-line String, suitable for printing to the console
 Args    : show_internal - 0 to hide internal nodes, 1 to show them (default 1)
           compact - 1 to use a 'compact' mode with exactly 1 line per node. (default 0)
           ignore_branchlengths - 0 to ignore branch lengths, 1 to use them. (default 0)
=cut

sub ascii {
    my $self = shift;
    my $show_internal = shift;
    my $compact = shift;
    my $ignore_branchlengths = shift;

    my $max_bl = $self->max_distance_to_leaf;
    if ($max_bl == 0) {
	$max_bl = $self->max_depth_to_leaf;
    }
    my $width = 80;

    my $char_per_bl = int($width / $max_bl);

    my ($lines_arrayref,$mid) = $self->_ascii_art($self,'-',$char_per_bl,$show_internal,$compact,$ignore_branchlengths);
    my @lines = @{$lines_arrayref};
    return join("\n",@lines)."\n";
}

# Private helper method for $tree->ascii_art
sub _ascii_art {
    my $self = shift;
    my $node = shift;
    my $char1 = shift;
    my $char_per_bl = shift;
    my $show_internal = shift;
    my $compact = shift;
    my $ignore_branchlengths = shift;

    $char1 = '-' unless (defined $char1);
    $show_internal = 1 unless (defined $show_internal);
    $compact = 0 unless (defined $compact);
    $ignore_branchlengths = 1 unless (defined $ignore_branchlengths);

    my $len = 10;
    if (!$ignore_branchlengths) {
	my $bl = $node->branch_length;
	$bl = 1 unless (defined $bl && $bl =~ /^\-?\d+(\.\d+)?$/);
	$len = int($bl * $char_per_bl);
	$len = 1 if ($len < 1);
    }
    my $pad = ' ' x $len;
    my $pa = ' ' x ($len-1);
    my $name_str = $node;
    if ($node->isa("Bio::Tree::LabeledNodeI")) {
	$name_str = $node->id;
    }
    $name_str = '' unless (defined $name_str);

    if (!$node->is_leaf) {
	my @mids;
	my @results;
	my @children = $node->children;
	for (my $i=0; $i < scalar(@children); $i++) { 
	    my $child = $children[$i];
	    my $char2;
	    if ($i == 0) {
		# First child.
		$char2 = '/';
	    } elsif ($i == scalar(@children) -1) {
		# Last child.
		$char2 = '\\';
	    } else {
		# Middle child.
		$char2 = '-';
	    }
	    my ($clines_arrayref, $mid) = $self->_ascii_art($child,$char2,$char_per_bl,$show_internal,$compact,$ignore_branchlengths);
	    push @mids,($mid+scalar(@results));
	    my @clines = @$clines_arrayref;
	    foreach my $line (@clines) {
		push @results, $line;
	    }
	    if (!$compact) {
		push @results,'';
	    }
	}
	if (!$compact) {
	    pop @results;
	}
	my $lo = $mids[0];
	my $hi = $mids[scalar(@mids)-1];
	my $end = scalar(@results);

	my @prefixes = ();
	push @prefixes, ($pad) x ($lo+1);
	push @prefixes, ($pa.'|') x ($hi-$lo-1);
	push @prefixes, ($pad) x ($end-$hi);
	
	my $mid = int(($lo + $hi) / 2);
	$prefixes[$mid] = $char1 . '-'x($len-2) . substr($prefixes[$mid],length($prefixes[$mid])-1,1);
	my @new_results;
	for (my $i=0; $i < scalar(@prefixes); $i++) {
	    my $p = $prefixes[$i] || '';
	    my $r = $results[$i] || '';
	    push @new_results, ($p . $r);
	}
	@results = @new_results;
	if ($show_internal) {
	    my $stem = $results[$mid];
	    my $str = substr($stem,0,1);
	    $str .= $name_str;
	    my $substr_index = length($name_str)+1;
	    $substr_index = length($stem) if ($substr_index > length($stem));
	    my $stem_substr = substr($stem,$substr_index);
	    $stem_substr = '' unless (defined $stem_substr);
	    $str .= $stem_substr;
	    $results[$mid] = $str;
	}
	return (\@results,$mid);
    } else {
	my @results = ($char1 . ('-'x$len) . $name_str);
	if ($ignore_branchlengths) {
	    @results = ($char1 . '-' . $name_str);
	}
	return (\@results,0);
    }
}

=head2 find_by_id

 Title   : find_by_id
 Usage   : my $node_a = $root_node->find_by_id('a');
 Function: Search through the tree for a given ID, returning all matching nodes.
 Returns : (array context) An array of all nodes with a matching ID
           (scalar context) the first node with the matching ID
 Args    : String, the id for which to search through the tree

=cut

sub find_by_id {
    my $self = shift;
    my $value = shift;

    my @nodes;
    foreach my $node ($self,$self->nodes) {
	push @nodes, $node if ($node->isa("Bio::Tree::LabeledNodeI") && $node->id eq $value);
    }
    
    if ( wantarray) { 
	return @nodes;
    } else { 
	if( @nodes > 1 ) { 
	    $self->warn("More than 1 node found but caller requested scalar, only returning first node");
       }
	return shift @nodes;
    }
}
sub find { shift->find_by_id(@_) }

=head2 find_by_tag_value

 Title   : find_by_tag_value
 Usage   : my $node_a = $root_node->find_by_tag_value('a');
 Function: Search through the tree for a given tag value, returning all matching nodes.
 Returns : (array context) An array of all nodes with a matching tag value
           (scalar context) the first node with the matching tag value
 Args    : String, the tag to search within
           String, the value to search for

=cut

sub find_by_tag_value {
    my $self = shift;
    my $tag = shift;
    my $value = shift;

    my @nodes;
    foreach my $node ($self->nodes) {
	next unless ($node->isa("Bio::Tree::TagValueHolder"));
	my @values = $node->get_tag_values($tag);
	if (grep {$_ eq $value} @values) {
	    push @nodes, $node ;
	}
    }

    if ( wantarray) { 
	return @nodes;
    } else { 
	if( @nodes > 1 ) { 
	    $self->warn("More than 1 node found but caller requested scalar, only returning first node");
       }
	return shift @nodes;
    }
}

=head2 find_by_tag_regex

 Title   : find_by_tag_regex
 Usage   : my $node_a = $root_node->find_by_tag_value('species', '.*coli.*');
 Function: Search through the tree for a given tag value using a regular expression,
           returning all nodes whose tag value matches the regex.
 Returns : (array context) An array of all nodes with a matching tag value
           (scalar context) the first node with the matching tag value
 Args    : String, the tag to search within
           String, the regular expression to search for

=cut

sub find_by_tag_regex {
    my $self = shift;
    my $tag = shift;
    my $value_regex = shift;

    my @nodes;
    foreach my $node ($self->nodes) {
	next unless ($node->isa("Bio::Tree::TagValueHolder"));
	my @values = $node->get_tag_values($tag);
	if (grep {$_ =~ $value_regex} @values) {
	    push @nodes, $node ;
	}
    }

    if ( wantarray) { 
	return @nodes;
    } else { 
	if( @nodes > 1 ) { 
	    $self->warn("More than 1 node found but caller requested scalar, only returning first node");
       }
	return shift @nodes;
    }
}


# Extracts the minimum spanning subtree defined by the given nodes. Nodes can either be 
# leaf or internal nodes, and by default all 'elbow' nodes left after the subtree extraction
# are spliced out of the tree. To keep the internal nodes, call the method
# subtree_with_internals
# Note: this CLONES the tree and returns a slice of the clone, so the original tree structure
# is not modified!
sub slice {
    my $self = shift;
    return $self->_slice(1, @_);
}

sub slice_by_ids {
    my $self = shift;
    my @ids = @_;

    my @nodes;
    foreach my $id (@ids) {
	my $node = $self->find($id);
	push @nodes, $node;
    }
    return $self->slice(@nodes);
}

sub slice_with_internals {
    my $self = shift;
    return $self->_slice(0, @_);
}

sub _get_equivalent_nodes_in_cloned_tree {
    my $self = shift;
    my $cloned_tree = shift;
    my @node_list = @_;

    my @node_indices;
    my @nodes = $self->nodes;
    for (my $i=0; $i < scalar(@nodes); $i++) {
	my $cur_node = $nodes[$i];
	if (grep {$cur_node == $_} @node_list) {
	    push @node_indices, $i;
	}
    }
    
    my @cloned_list;
    my @cloned_nodes = $cloned_tree->nodes;
    foreach my $index (@node_indices) {
	push @cloned_list, $cloned_nodes[$index];
    }
    return @cloned_list;
}

sub _slice {
    my $self = shift;
    my $remove_internals = shift;
    my @nodes_to_keep = @_;

    # Create a clone of the current tree, and match up the original nodes_to_keep
    # with their equivalent in the new tree.
    my $clone = $self->clone;
    @nodes_to_keep = $self->_get_equivalent_nodes_in_cloned_tree($clone, @nodes_to_keep);

    # Keep a hash where the keys are refs to the nodes we want to keep.
    my $keepers_hash;
    foreach my $node (@nodes_to_keep) {
	$keepers_hash->{$node} = 1;
	# Get the array of all nodes from the root to this node.
	my @lineage = $node->lineage;
	foreach my $lineage_node (@lineage) {
	    $keepers_hash->{$lineage_node} = 1;
	}
    }
    
    # Create an array of nodes to remove. Don't remove a node if it's in the
    # keepers hash.
    my @remove_me;
    foreach my $node ($clone->nodes) {
	if (!defined $keepers_hash->{$node}) {
	    push @remove_me, $node;
	}
    }

    # Go through each node in the remove_me list and remove it from the tree.
    foreach my $remove_node (@remove_me) {
	$remove_node->remove;
    }

    if ($remove_internals) {
	$clone->contract_linear_paths;
    }
    return $clone;
}


1;<|MERGE_RESOLUTION|>--- conflicted
+++ resolved
@@ -105,7 +105,6 @@
 use strict;
 
 
-<<<<<<< HEAD
 =head2 as_text
 
  Title   : as_text
@@ -145,7 +144,9 @@
   my $self = shift;
 
   return $self->as_text('nhx');
-=======
+
+}
+
 =head2 translate_ids
 
  Title   : translate_ids
@@ -181,7 +182,6 @@
     if (!$self->is_leaf) {
 	$self->id('');
     }
->>>>>>> 96dd62c5
 }
 
 =head2 is_leaf
