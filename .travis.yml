language: perl
perl:
  - "5.16"
  - "5.14"
  - "5.12"
  - "5.10"

install:
<<<<<<< HEAD
    #I'm hoping this will become a non-issue at some point...
    #This should solve problem installing Perl's DB_File
    - "sudo apt-get install libdb-dev 2>&1 | tail"
    - "cpanm --notest HTML::TableExtract DBI Data::Stag DB_File"
    - "cpanm --notest DBD::mysql DBD::Pg DBD::SQLite"
    - "cpanm --notest Algorithm::Munkres Array::Compare Convert::Binary::C Error"
    - "cpanm --notest Graph SVG SVG::Graph"
    - "cpanm --notest XML::DOM::XPath XML::Parser XML::Parser::PerlSAX"
    - "cpanm --notest XML::SAX XML::SAX::Writer XML::Simple XML::Twig XML::Writer"
=======
    #This should solve problem installing Perl's DB_File & GraphViz
    - "sudo apt-get install libdb-dev graphviz 2>&1 | tail -n 4"
    #These are recommended or required Perl libraries:
    - "cpanm --notest HTML::TableExtract DBI Data::Stag DB_File 2>&1 | tail -n 1"
    - "cpanm --notest DBD::mysql DBD::Pg DBD::SQLite 2>&1 | tail -n 1"
    - "cpanm --notest Algorithm::Munkres Array::Compare Convert::Binary::C Error 2>&1 | tail -n 1"
    - "cpanm --notest Graph SVG SVG::Graph GraphViz 2>&1 | tail -n 1"
    - "cpanm --notest XML::DOM::XPath XML::Parser XML::Parser::PerlSAX 2>&1 | tail -n 1"
    - "cpanm --notest XML::SAX XML::SAX::Writer XML::Simple XML::Twig XML::Writer 2>&1 | tail -n 1"
    - "cpanm --notest PostScript::TextBlock Set::Scalar Sort::Naturally YAML | tail -n 1"
    - "cpanm --notest Math::Random SOAP::Lite Spreadsheet::ParseExcel | tail -n 1"
    #This installs BioPerl itself:
>>>>>>> 905441ac
    - "perl ./Build.PL --accept"

script:
    - "./Build test"

#TODO - send emails to bioperl-guts-l
notifications:
  email: false<|MERGE_RESOLUTION|>--- conflicted
+++ resolved
@@ -6,17 +6,6 @@
   - "5.10"
 
 install:
-<<<<<<< HEAD
-    #I'm hoping this will become a non-issue at some point...
-    #This should solve problem installing Perl's DB_File
-    - "sudo apt-get install libdb-dev 2>&1 | tail"
-    - "cpanm --notest HTML::TableExtract DBI Data::Stag DB_File"
-    - "cpanm --notest DBD::mysql DBD::Pg DBD::SQLite"
-    - "cpanm --notest Algorithm::Munkres Array::Compare Convert::Binary::C Error"
-    - "cpanm --notest Graph SVG SVG::Graph"
-    - "cpanm --notest XML::DOM::XPath XML::Parser XML::Parser::PerlSAX"
-    - "cpanm --notest XML::SAX XML::SAX::Writer XML::Simple XML::Twig XML::Writer"
-=======
     #This should solve problem installing Perl's DB_File & GraphViz
     - "sudo apt-get install libdb-dev graphviz 2>&1 | tail -n 4"
     #These are recommended or required Perl libraries:
@@ -29,12 +18,16 @@
     - "cpanm --notest PostScript::TextBlock Set::Scalar Sort::Naturally YAML | tail -n 1"
     - "cpanm --notest Math::Random SOAP::Lite Spreadsheet::ParseExcel | tail -n 1"
     #This installs BioPerl itself:
->>>>>>> 905441ac
-    - "perl ./Build.PL --accept"
+     - "perl ./Build.PL --accept"
+ 
+ script:
+     - "./Build test"
+ 
+# whitelist branches
+branches:
+  only:
+    - travis
 
-script:
-    - "./Build test"
-
-#TODO - send emails to bioperl-guts-l
-notifications:
-  email: false+ #TODO - send emails to bioperl-guts-l
+ notifications:
+   email: false