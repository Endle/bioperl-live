--- conflicted
+++ resolved
@@ -6,15 +6,7 @@
 BEGIN {
     use lib '.';
 	use Bio::Root::Test;
-<<<<<<< HEAD
-
-	test_begin(-tests => 281 );
-
-=======
-	
-	test_begin(-tests => 275 );
-	
->>>>>>> 4fabd278
+	test_begin(-tests => 282 );
     use_ok('Bio::SeqIO::genbank');
 }
 
@@ -608,7 +600,6 @@
 @notes = $cds->get_tag_values('note');
 is(scalar @notes, 2);
 
-<<<<<<< HEAD
 
 #bug 3375
 my $in = Bio::SeqIO->new(-format => 'genbank',
@@ -625,11 +616,12 @@
 is($dblinks[4]->database, 'GenBank');
 is($dblinks[4]->primary_id, 'NC_002058');
 is($dblinks[4]->version, '3');
-=======
+
 # long labels handled
 {
     # Create sequence with feature with a long label qualifier
-    my $seq=Bio::Seq->new(-seq=>'actg');
+    my $seq=Bio::Seq->new(-seq  => 'actg',
+                          -id   => 'abacab');
     my $feature=Bio::SeqFeature::Generic->new(-primary=>'CDS', -start=>1, -end=>4);
     my $label='1 2 3 4 5 6 7 8 9 a b c d e f g h i j k l m n o p q r';
     $feature->add_tag_value(label=>$label);
@@ -647,5 +639,4 @@
     my ($read_feature)=$genbank->get_SeqFeatures;
     my ($read_label)=$read_feature->get_tag_values('label');
     is($read_label, $label, 'Label is the same');
-}
->>>>>>> 4fabd278
+}