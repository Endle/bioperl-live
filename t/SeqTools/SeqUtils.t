--- conflicted
+++ resolved
@@ -8,8 +8,7 @@
 #    use List::MoreUtils qw(uniq);
     use Bio::Root::Test;
     
-<<<<<<< HEAD
-    test_begin(-tests => 128);
+    test_begin(-tests => 133);
 
     use_ok('Bio::PrimarySeq');
     use_ok('Bio::SeqUtils');
@@ -18,17 +17,6 @@
     use_ok('Bio::Annotation::SimpleValue');
     use_ok('Bio::Annotation::Collection');
     use_ok('Bio::Annotation::Comment');
-=======
-    test_begin(-tests => 130);
-	
-	use_ok('Bio::PrimarySeq');
-	use_ok('Bio::SeqUtils');
-	use_ok('Bio::LiveSeq::Mutation');
-	use_ok('Bio::SeqFeature::Generic');
-	use_ok('Bio::Annotation::SimpleValue');
-        use_ok('Bio::Annotation::Collection');
-        use_ok('Bio::Annotation::Comment');
->>>>>>> f5ded591
 }
 
 my ($seq, $util, $ascii, $ascii_aa, $ascii3);
@@ -390,12 +378,7 @@
   -start       => 11,
   -end         => 20
 );
-<<<<<<< HEAD
-
-for ($composite_feat1, $feature1, $feature2, $feature3, $feature4, $feature5) {
-   $seq_obj->add_SeqFeature( $_ );
-}
-=======
+
 my $feature6 = Bio::SeqFeature::Generic->new(
   -primary_tag => 'feat6',
   -seq_id      => 'seq1',
@@ -403,7 +386,6 @@
   -end         => 25
 );
 $seq_obj->add_SeqFeature( $composite_feat1, $feature1, $feature2, $feature3, $feature4, $feature5, $feature6);
->>>>>>> f5ded591
 
 my $coll = Bio::Annotation::Collection->new;
 $coll->add_Annotation(
@@ -680,6 +662,8 @@
 }
 
 package Bio::Seq::Foo;
+
 use base 'Bio::Seq';
+
 sub can_call_new { 0 }
 
